--- conflicted
+++ resolved
@@ -65,9 +65,8 @@
 # the longer del is selected and 0/1 call is made with very low quality
 # snapshot: indels/noisy-softclips.png
 cmd: bcftools mpileup --indels-2.0 -a AD -t chr1:74 -f noisy-softclips.fa noisy-softclips.bam | bcftools call -mA | bcftools view -i 'N_ALT>0' | bcftools norm -f noisy-softclips.fa
-<<<<<<< HEAD
-fmt: %CHROM:%POS %REF %ALT [ %GT:%AD]
-exp: chr1:74 CAAAAAA C,CAAAA  0/0:4,2,5
+fmt: %CHROM:%POS %REF %ALT %QUAL [ %GT:%AD]
+exp: chr1:74 CAAAAAA C,CAAAA 8.52199 1/2:26,2,5
 
 # Noisy region with many reads soft-clipped from the left and invisible to the caller and to the annotations.
 # FIXME: reads soft-clipped from the left are invisible
@@ -76,7 +75,3 @@
 fmt: %CHROM:%POS %REF %ALT [ %GT:%AD]
 exp: chr4:85 CAAA C,CA  wrong
 
-=======
-fmt: %CHROM:%POS %REF %ALT %QUAL [ %GT:%AD]
-exp: chr1:74 CAAAAAA C,CAAAA 8.52199 1/2:26,2,5
->>>>>>> fac24a68
